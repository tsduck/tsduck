<?xml version="1.0" encoding="UTF-8"?>
<!--

 TSDuck - The MPEG Transport Stream Toolkit
 Copyright (c) 2005-2018, Thierry Lelegard
 All rights reserved.

 Redistribution and use in source and binary forms, with or without
 modification, are permitted provided that the following conditions are met:

 1. Redistributions of source code must retain the above copyright notice,
    this list of conditions and the following disclaimer.
 2. Redistributions in binary form must reproduce the above copyright
    notice, this list of conditions and the following disclaimer in the
    documentation and/or other materials provided with the distribution.

 THIS SOFTWARE IS PROVIDED BY THE COPYRIGHT HOLDERS AND CONTRIBUTORS "AS IS"
 AND ANY EXPRESS OR IMPLIED WARRANTIES, INCLUDING, BUT NOT LIMITED TO, THE
 IMPLIED WARRANTIES OF MERCHANTABILITY AND FITNESS FOR A PARTICULAR PURPOSE
 ARE DISCLAIMED. IN NO EVENT SHALL THE COPYRIGHT OWNER OR CONTRIBUTORS BE
 LIABLE FOR ANY DIRECT, INDIRECT, INCIDENTAL, SPECIAL, EXEMPLARY, OR
 CONSEQUENTIAL DAMAGES (INCLUDING, BUT NOT LIMITED TO, PROCUREMENT OF
 SUBSTITUTE GOODS OR SERVICES; LOSS OF USE, DATA, OR PROFITS; OR BUSINESS
 INTERRUPTION) HOWEVER CAUSED AND ON ANY THEORY OF LIABILITY, WHETHER IN
 CONTRACT, STRICT LIABILITY, OR TORT (INCLUDING NEGLIGENCE OR OTHERWISE)
 ARISING IN ANY WAY OUT OF THE USE OF THIS SOFTWARE, EVEN IF ADVISED OF
 THE POSSIBILITY OF SUCH DAMAGE.

                 - - - - - - - - - - - - - - - -

 Template for TSDuck XML files describing PSI/SI tables.

 It is used to validate user-provided XML files. Since TSDuck uses a simple
 XML parser without DTD or XML-Schema support, there is no formal standard
 definition. This file defines the valid structure of an XML file. Tags or
 attributes which are not present here will be rejected. The content of
 nodes and attributes in this file are just informative comments.

 Notes on types and formats:
 - Tags and attributes are not case-sensitive.
 - The names of tags and attributes are copied from ISO or DVB standards.
 - Integer values can be represented in decimal or hexadecimal (0x prefix).
 - Booleans are "true" or "false".
 - Hexa content is a suite of hexa digits. Spaces are ignored.

-->
<tsduck>

  <!-- Program Association Table -->
  <PAT version="uint5, default=0"
       current="bool, default=true"
       transport_stream_id="uint16, required"
       network_PID="uint13, optional">
    <!-- One per service -->
    <service service_id="uint16, required" program_map_PID="uint13, required"/>
  </PAT>

  <!-- Conditional Access Table -->
  <CAT version="uint5, default=0"
       current="bool, default=true">
    <_any in="_descriptors"/>
  </CAT>

  <!-- Program Map Table -->
  <PMT version="uint5, default=0"
       current="bool, default=true"
       service_id="uint16, required"
       PCR_PID="uint13, default=0x1FFF">
    <!-- Program-level descriptors -->
    <_any in="_descriptors"/>
    <!-- One per elementary stream -->
    <component stream_type="uint8, required" elementary_PID="uint13, required">
      <_any in="_descriptors"/>
    </component>
  </PMT>

  <!-- Transport Stream Description Table -->
  <TSDT version="uint5, default=0"
        current="bool, default=true">
    <_any in="_descriptors"/>
  </TSDT>

  <!-- Network Information Table -->
  <NIT version="uint5, default=0"
       current="bool, default=true"
       network_id="uint16, required"
       actual="bool, default=true">
    <!-- Network-level descriptors -->
    <_any in="_descriptors"/>
    <!-- One per transport stream -->
    <transport_stream transport_stream_id="uint16, required"
                      original_network_id="uint16, required">
      <_any in="_descriptors"/>
    </transport_stream>
  </NIT>

  <!-- Bouquet Association Table -->
  <BAT version="uint5, default=0"
       current="bool, default=true"
       bouquet_id="uint16, required">
    <!-- Bouquet-level descriptors -->
    <_any in="_descriptors"/>
    <!-- One per transport stream -->
    <transport_stream transport_stream_id="uint16, required"
                      original_network_id="uint16, required">
      <_any in="_descriptors"/>
    </transport_stream>
  </BAT>

  <!-- Running Status Table -->
  <RST>
    <!-- One per event -->
    <event transport_stream_id="uint16, required"
           original_network_id="uint16, required"
           service_id="uint16, required"
           event_id="uint16, required"
           running_status="undefined|not-running|starting|pausing|running|off-air, required"/>
  </RST>

  <!-- Service Description Table -->
  <SDT version="uint5, default=0"
       current="bool, default=true"
       transport_stream_id="uint16, required"
       original_network_id="uint16, required"
       actual="bool, default=true">
    <!-- One per service -->
    <service service_id="uint16, required"
             EIT_schedule="bool, default=false"
             EIT_present_following="bool, default=false"
             running_status="undefined|not-running|starting|pausing|running|off-air, default=undefined"
             CA_mode="bool, default=false">
      <_any in="_descriptors"/>
    </service>
  </SDT>

  <!-- Event Information Table -->
  <!-- If type="pf", this is an EITp/f -->
  <!-- If type="uint4", this is an EITs with TID 0x50+type (actual) or 0x60+type (other) -->
  <EIT type="pf|uint4, default=pf"
       version="uint5, default=0"
       current="bool, default=true"
       actual="bool, default=true"
       service_id="uint16, required"
       transport_stream_id="uint16, required"
       original_network_id="uint16, required"
       segment_last_section_number="uint8, required"
       last_table_id="uint8, required">
    <!-- One per event -->
    <event event_id="uint16, required"
           start_time="YYYY-MM-DD hh:mm:ss, required"
           duration="hh:mm:ss, required"
           running_status="undefined|not-running|starting|pausing|running|off-air, default=undefined"
           CA_mode="bool, default=false">
      <_any in="_descriptors"/>
    </event>
  </EIT>

  <!-- Time and Date Table -->
  <TDT UTC_time="YYYY-MM-DD hh:mm:ss, required"/>

  <!-- Time Offset Table -->
  <TOT UTC_time="YYYY-MM-DD hh:mm:ss, required">
    <_any in="_descriptors"/>
  </TOT>

  <!-- IP/MAC Notification Table -->
  <INT version="uint5, default=0"
       current="bool, default=true"
       action_type="uint8, default=0x01"
       processing_order="uint8, default=0x00"
       platform_id="uint24, required">
    <!-- Plaform-level descriptors -->
    <_any in="_descriptors"/>
    <!-- One per device -->
    <device>
      <target>
        <_any in="_descriptors"/>
      </target>
      <operational>
        <_any in="_descriptors"/>
      </operational>
    </device>
  </INT>

  <!-- Application Information Table -->
  <AIT version="uint5, default=0"
       current="bool, default=true"
       test_application_flag="bool, default=true"
       application_type="uint15, required">
    <!-- Common descriptors loop -->
    <_any in="_descriptors"/>
    <!-- One per application -->
    <application control_code="uint8, required">
      <application_identifier organisation_id="uint32, required" application_id="uint16, required" />
      <_any in="_descriptors"/>
    </application>
  </AIT>

  <!-- Generic short table -->
  <generic_short_table
      table_id="uint8, required"
      private="bool, default=true">

    Generic table with binary payload of one short section,
    to be used when a specific table is not yet implemented.
    The body of this element shall contain an even number of
    hexadecimal digits, the payload of the short section.

    The private indicator shall be false on MPEG-defined sections
    and preferably true on DVB-defined and user-defined sections.

  </generic_short_table>

  <!-- Generic long table -->
  <generic_long_table
      table_id="uint8, required"
      table_id_ext="uint16, default=0xFFFF"
      version="uint5, default=0"
      current="bool, default=true"
      private="bool, default=true">

    Generic table with binary payload of long sections,
    to be used when a specific table is not yet implemented.

    The private indicator shall be false on MPEG-defined sections
    and preferably true on DVB-defined and user-defined sections.

    <!-- One per section -->
    <section>
      The body of the section elements shall contain an even number of
      hexadecimal digits, the payload of the long section. The CRC32
      field is not part of this payload, it will be recomputed.
    </section>
  </generic_long_table>

  <!-- Definitions of descriptors -->
  <_descriptors>

    <generic_descriptor tag="uint8, required">
      Generic descriptor with binary payload, to be used when a specific
      descriptor is not yet implemented. The body of this element shall
      contain an even number of hexadecimal digits.
    </generic_descriptor>

    <AAC_descriptor
        profile_and_level="uint8, required"
        SAOC_DE="bool, default=false"
        AAC_type="uint8, optional">
      <additional_info>
        Hexadecimal content
      </additional_info>
    </AAC_descriptor>

    <AC3_descriptor
        component_type="uint8, optional"
        bsid="uint8, optional"
        mainid="uint8, optional"
        asvc="uint8, optional">
      <additional_info>
        Hexadecimal content
      </additional_info>
    </AC3_descriptor>

    <application_signalling_descriptor>
      <!-- One per application -->
      <application application_type="uint15, required"
                   AIT_version_number="uint5, required"/>
    </application_signalling_descriptor>

    <application_usage_descriptor usage_type="uint8, required">
      <!-- Must be in an AIT (table id 0x74) -->
    </application_usage_descriptor>

    <AVC_video_descriptor
        profile_idc="uint8, required"
        constraint_set0="bool, required"
        constraint_set1="bool, required"
        constraint_set2="bool, required"
        AVC_compatible_flags="uint5, required"
        level_idc="uint8, required"
        AVC_still_present="bool, required"
        AVC_24_hour_picture="bool, required"/>

    <bouquet_name_descriptor bouquet_name="string, required"/>

    <CA_descriptor
        CA_system_id="uint16, required"
        CA_PID="uint13, required">
      <private_data>
        Hexadecimal content
      </private_data>
    </CA_descriptor>

    <CA_identifier_descriptor>
      <!-- One per CAS -->
      <CA_system_id value="uint16, required"/>
    </CA_identifier_descriptor>

    <cable_delivery_system_descriptor
        frequency="FrequencyHz, required"
        FEC_outer="undefined|none|RS, default=RS"
        modulation="auto|16-QAM|32-QAM|64-QAM|128-QAM|256-QAM, default=16-QAM"
        symbol_rate="SymbolRate, required"
        FEC_inner="undefined|1/2|2/3|3/4|5/6|7/8|8/9|3/5|4/5|9/10|none, required"/>

    <component_descriptor
        stream_content="uint4, required"
        stream_content_ext="uint4, default=0xF"
        component_type="uint8, required"
        component_tag="uint8, default=0"
        language_code="char3, required"
        text="string, optional"/>

    <content_descriptor>
      <!-- One per classification -->
      <content content_nibble_level_1="uint4, required"
               content_nibble_level_2="uint4, required"
               user_byte="uint8, required"/>
    </content_descriptor>

    <country_availability_descriptor country_availability="bool, required">
      <!-- One per country -->
      <country country_code="char3, required"/>
    </country_availability_descriptor>

    <cue_identifier_descriptor
        cue_stream_type="insert_null_schedule|all|segmentation|tiered_splicing|tiered_segmentation|uint8, required">
      <!-- Defined by SCTE 35 for use in PMT -->
    </cue_identifier_descriptor>

    <data_broadcast_descriptor
        data_broadcast_id="uint16, required"
        component_tag="uint8, required"
        language_code="char3, required">
      <selector_bytes>Hexadecimal content</selector_bytes>
      <text>String</text>
    </data_broadcast_descriptor>

    <data_broadcast_id_descriptor data_broadcast_id="uint16, required">
      <selector_bytes>Hexadecimal content</selector_bytes>
    </data_broadcast_id_descriptor>

    <DTS_descriptor
        sample_rate_code="uint4, required"
        bit_rate_code="uint6, required"
        nblks="uint7, 0x05 to 0x7F, required"
        fsize="uint14, 0x005F to 0x2000, required"
        surround_mode="uint6, required"
        lfe="bool, default=false"
        extended_surround="uint2, default=0">
      <additional_info>
        Hexadecimal content
      </additional_info>
    </DTS_descriptor>

    <eacem_preferred_name_identifier_descriptor name_id="uint8, required"/>

    <eacem_preferred_name_list_descriptor>
      <!-- One per language -->
      <language code="char3, required">
        <!-- One per name -->
        <name name_id="uint8, required" name="string, required"/>
      </language>
    </eacem_preferred_name_list_descriptor>

    <eacem_stream_identifier_descriptor version_byte="uint8, required"/>

    <enhanced_AC3_descriptor
        mixinfoexists="bool, required"
        component_type="uint8, optional"
        bsid="uint8, optional"
        mainid="uint8, optional"
        asvc="uint8, optional"
        substream1="uint8, optional"
        substream2="uint8, optional"
        substream3="uint8, optional">
      <additional_info>
        Hexadecimal content
      </additional_info>
    </enhanced_AC3_descriptor>

    <eutelsat_channel_number_descriptor>
      <!-- One per service -->
      <service original_network_id="uint16, required"
               transport_stream_id="uint16, required"
               service_id="uint16, required"
               eutelsat_channel_number="uint10, required"/>
    </eutelsat_channel_number_descriptor>

    <extended_event_descriptor
        descriptor_number="uint8, required"
        last_descriptor_number="uint8, required"
        language_code="char3, required">
      <text>String</text>
      <!-- One per item -->
      <item>
        <description>String</description>
        <name>String</name>
      </item>
    </extended_event_descriptor>

    <HD_simulcast_logical_channel_descriptor>
      <!-- One per service -->
      <service service_id="uint16, required"
               logical_channel_number="uint10, required"
               visible_service="bool, default=true"/>
    </HD_simulcast_logical_channel_descriptor>

    <HEVC_video_descriptor
        profile_space="uint2, required"
        tier_flag="bool, required"
        profile_idc="uint5, required"
        profile_compatibility_indication="uint32, required"
        progressive_source_flag="bool, required"
        interlaced_source_flag="bool, required"
        non_packed_constraint_flag="bool, required"
        frame_only_constraint_flag="bool, required"
        reserved_zero_44bits="uint44, default=0"
        level_idc="uint8, required"
        HEVC_still_present_flag="bool, required"
        HEVC_24hr_picture_present_flag="bool, required"
        temporal_id_min="uint3, optional, specify both min and max or none"
        temporal_id_max="uint3, optional, specify both min and max or none"/>

    <IPMAC_platform_name_descriptor
        language_code="char3, required"
        text="string, required">
      <!-- Must be in an INT (table id 0x4C) -->
    </IPMAC_platform_name_descriptor>

    <IPMAC_platform_provider_name_descriptor
        language_code="char3, required"
        text="string, required">
      <!-- Must be in an INT (table id 0x4C) -->
    </IPMAC_platform_provider_name_descriptor>

    <IPMAC_stream_location_descriptor
        network_id="uint16, required"
        original_network_id="uint16, required"
        transport_stream_id="uint16, required"
        service_id="uint16, required"
        component_tag="uint8, required">
      <!-- Must be in an INT (table id 0x4C) -->
    </IPMAC_stream_location_descriptor>

    <ISO_639_language_descriptor>
      <!-- One per language -->
      <language code="char3, required"
                audio_type="uint8, required"/>
    </ISO_639_language_descriptor>

    <linkage_descriptor
        transport_stream_id="uint16, required"
        original_network_id="uint16, required"
        service_id="uint16, required"
        linkage_type="uint8, required">
      <!-- if linkage_type == 0x08 -->
      <mobile_handover_info
          handover_type="uint4, required"
          origin_type="NIT|SDT, required"
          network_id="uint16, required if hand-over_type is 0x01, 0x02, 0x03"
          initial_service_id="uint16, required if origin_type is NIT"/>
      <!-- else if linkage_type == 0x0D -->
      <event_linkage_info
          target_event_id="uint16, required"
          target_listed="bool, required"
          event_simulcast="bool, required"/>
      <!-- else if linkage_type >= 0x0E && linkage_type <= 0x1F -->
      <extended_event_linkage_info>
        <!-- For each event -->
        <event
            target_event_id="uint16, required"
            target_listed="bool, required"
            event_simulcast="bool, required"
            link_type="uint2, required"
            target_id_type="uint2, required"
            user_defined_id="uint16, required if target_id_type == 3"
            target_transport_stream_id="uint16, required if target_id_type == 1"
            target_original_network_id="uint16, optional"
            target_service_id="uint16, optional"/>
      </extended_event_linkage_info>
      <private_data>
        Hexadecimal content
      </private_data>
    </linkage_descriptor>

    <local_time_offset_descriptor>
      <!-- One per region -->
      <region country_code="char3, required"
              country_region_id="uint6, required"
              local_time_offset="int, required"
              time_of_change="YYYY-MM-DD hh:mm:ss, required"
              next_time_offset="int, required"/>
      <!-- local_time_offset and next_time_offset: -780 to +780 minutes (-13 to +13 hours) -->
    </local_time_offset_descriptor>

    <logical_channel_number_descriptor>
      <!-- One per service -->
      <service service_id="uint16, required"
               logical_channel_number="uint10, required"
               visible_service="bool, default=true"/>
    </logical_channel_number_descriptor>

    <maximum_bitrate_descriptor maximum_bitrate="uint32, in bits/second, required"/>

    <message_descriptor message_id="uint8, required"
                        language_code="char3, required">
      <text>String</text>
    </message_descriptor>

    <network_name_descriptor network_name="string, required"/>

    <NVOD_reference_descriptor>
      <!-- One per service -->
      <service transport_stream_id="uint16, required"
               original_network_id="uint16, required"
               service_id="uint16, required"/>
    </NVOD_reference_descriptor>

    <parental_rating_descriptor>
      <!-- One per country -->
      <country country_code="char3, required"
               rating="uint8, required"/>
    </parental_rating_descriptor>

    <private_data_indicator_descriptor private_data_indicator="uint32, required"/>

    <private_data_specifier_descriptor private_data_specifier="uint32|eacem|eutelsat, required"/>

    <registration_descriptor format_identifier="uint32, required">
      <additional_identification_info>
        Hexadecimal content (optional element)
      </additional_identification_info>
    </registration_descriptor>

    <S2_satellite_delivery_system_descriptor
        backwards_compatibility="bool, required"
        scrambling_sequence_index="uint18, optional"
        input_stream_identifier="uint8, optional"/>

    <satellite_delivery_system_descriptor
        frequency="SatelliteFrequencyHz, required"
        orbital_position="SatelliteOrbitalPosition, eg. 19.2, required"
        west_east_flag="east|west, required"
        polarization="horizontal|vertical|left|right, required"
        roll_off="0.35|0.25|0.20|reserved, default=0.35"
        modulation_system="DVB-S|DVB-S2, default=DVB-S"
        modulation_type="auto|QPSK|8PSK|16-QAM, default=QPSK"
        symbol_rate="SatelliteSymbolRate, required"
        FEC_inner="undefined|1/2|2/3|3/4|5/6|7/8|8/9|3/5|4/5|9/10|none, required"/>

    <service_descriptor
        service_type="uint8, required"
        service_provider_name="string, required"
        service_name="string, required"/>

    <service_list_descriptor>
      <!-- One per service -->
      <service service_id="uint16, required"
               service_type="uint8, required"/>
    </service_list_descriptor>

    <short_event_descriptor language_code="char3, required">
      <event_name>String</event_name>
      <text>String</text>
    </short_event_descriptor>

    <STD_descriptor leak_valid="bool, required"/>

    <stream_identifier_descriptor component_tag="uint8, required"/>

    <subtitling_descriptor>
      <!-- One per subtitle -->
      <subtitling language_code="char3, required"
                  subtitling_type="uint8, required"
                  composition_page_id="uint16, required"
                  ancillary_page_id="uint16, required"/>
    </subtitling_descriptor>

    <supplementary_audio_descriptor
        mix_type="uint1, required"
        editorial_classification="uint5, required"
        language_code="char3, optional">
      <private_data>
        Hexadecimal content
      </private_data>
    </supplementary_audio_descriptor>

    <T2MI_descriptor
        t2mi_stream_id="uint3, required"
        num_t2mi_streams_minus_one="uint3, default=0"
        pcr_iscr_common_clock_flag="bool, default=false">
      <reserved>
        Hexadecimal content
      </reserved>
    </T2MI_descriptor>

    <target_IP_address_descriptor IPv4_addr_mask="IPv4 address, required">
      <!-- Must be in an INT (table id 0x4C) -->
      <!-- One per IPv4 address: -->
      <address IPv4_addr="IPv4 address, required"/>
    </target_IP_address_descriptor>

    <target_IP_slash_descriptor>
      <!-- Must be in an INT (table id 0x4C) -->
      <!-- One per IPv4 address: -->
      <address
          IPv4_addr="IPv4 address, required"
          IPv4_slash_mask="uint8, required"/>
    </target_IP_slash_descriptor>

<<<<<<< HEAD
=======
    <target_IP_source_slash_descriptor>
      <!-- Must be in an INT (table id 0x4C) -->
      <!-- One per pair of IPv4 address: -->
      <address
          IPv4_source_addr="IPv4 address, required"
          IPv4_source_slash_mask="uint8, required"
          IPv4_dest_addr="IPv4 address, required"
          IPv4_dest_slash_mask="uint8, required"/>
    </target_IP_source_slash_descriptor>

    <target_MAC_address_descriptor MAC_addr_mask="MAC address, required">
      <!-- Must be in an INT (table id 0x4C) -->
      <!-- One per MAC address: -->
      <address MAC_addr="MAC address, required"/>
    </target_MAC_address_descriptor>

    <target_MAC_address_range_descriptor>
      <!-- Must be in an INT (table id 0x4C) -->
      <!-- One per MAC address range: -->
      <range
          MAC_addr_low="MAC address, required"
          MAC_addr_high="MAC address, required"/>
    </target_MAC_address_range_descriptor>

>>>>>>> f45d6c3b
    <teletext_descriptor>
      <!-- One per page -->
      <teletext language_code="char3, required"
                teletext_type="uint5, required"
                page_number="uint16, required"/>
    </teletext_descriptor>

    <terrestrial_delivery_system_descriptor
        centre_frequency="TerrestrialFrequencyHz, required"
        bandwidth="8MHz|7MHz|6MHz|5MHz, required"
        priority="HP|LP, required"
        no_time_slicing="bool, required"
        no_MPE_FEC="bool, required"
        constellation="QPSK|16-QAM|64-QAM, required"
        hierarchy_information="uint3, required"
        code_rate_HP_stream="1/2|2/3|3/4|5/6|7/8, required"
        code_rate_LP_stream="1/2|2/3|3/4|5/6|7/8, required"
        guard_interval="1/32|1/16|1/8|1/4, required"
        transmission_mode="2k|8k|4k, required"
        other_frequency="bool, required"/>

    <time_shifted_event_descriptor
        reference_service_id="uint16, required"
        reference_event_id="uint16, required"/>

    <time_shifted_service_descriptor reference_service_id="uint16, required"/>

    <VBI_data_descriptor>
      <!-- One per VBI data service -->
      <service data_service_id="uint8, required">
        <!-- One per field in the service -->
        <field field_parity="bool, default=false" line_offset="uint5, default=0"/>
        <!-- Valid only when data_service_id is not any of 1, 2, 4, 5, 6, 7 -->
        <reserved>
          Hexadecimal content.
        </reserved>
      </service>
    </VBI_data_descriptor>

    <VBI_teletext_descriptor>
      <!-- One per page -->
      <teletext language_code="char3, required"
                teletext_type="uint5, required"
                page_number="uint16, required"/>
    </VBI_teletext_descriptor>

  </_descriptors>

</tsduck><|MERGE_RESOLUTION|>--- conflicted
+++ resolved
@@ -609,8 +609,6 @@
           IPv4_slash_mask="uint8, required"/>
     </target_IP_slash_descriptor>
 
-<<<<<<< HEAD
-=======
     <target_IP_source_slash_descriptor>
       <!-- Must be in an INT (table id 0x4C) -->
       <!-- One per pair of IPv4 address: -->
@@ -635,7 +633,6 @@
           MAC_addr_high="MAC address, required"/>
     </target_MAC_address_range_descriptor>
 
->>>>>>> f45d6c3b
     <teletext_descriptor>
       <!-- One per page -->
       <teletext language_code="char3, required"
