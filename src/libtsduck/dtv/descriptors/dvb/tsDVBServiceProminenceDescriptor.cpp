//----------------------------------------------------------------------------
//
// TSDuck - The MPEG Transport Stream Toolkit
// Copyright (c) 2022-2024, Paul Higgs
// BSD-2-Clause license, see LICENSE.txt file or https://tsduck.io/license
//
//----------------------------------------------------------------------------

#include "tsDVBServiceProminenceDescriptor.h"
#include "tsDescriptor.h"
#include "tsTablesDisplay.h"
#include "tsPSIRepository.h"
#include "tsPSIBuffer.h"
#include "tsDuckContext.h"
#include "tsxmlElement.h"

#define MY_XML_NAME u"service_prominence_descriptor"
#define MY_CLASS ts::DVBServiceProminenceDescriptor
#define MY_DID ts::DID_DVB_EXTENSION
#define MY_EDID ts::EDID_SERVICE_PROMINENCE
#define MY_STD ts::Standards::DVB

TS_REGISTER_DESCRIPTOR(MY_CLASS, ts::EDID::ExtensionDVB(MY_EDID), MY_XML_NAME, MY_CLASS::DisplayDescriptor);


//----------------------------------------------------------------------------
// Constructors
//----------------------------------------------------------------------------

ts::DVBServiceProminenceDescriptor::DVBServiceProminenceDescriptor() :
    AbstractDescriptor(MY_DID, MY_XML_NAME, MY_STD, 0)
{
}

void ts::DVBServiceProminenceDescriptor::clearContent()
{
    SOGI_list.clear();
    private_data.clear();
}

ts::DVBServiceProminenceDescriptor::DVBServiceProminenceDescriptor(DuckContext& duck, const Descriptor& desc) :
    DVBServiceProminenceDescriptor()
{
    deserialize(duck, desc);
}


//----------------------------------------------------------------------------
// This is an extension descriptor.
//----------------------------------------------------------------------------

ts::DID ts::DVBServiceProminenceDescriptor::extendedTag() const
{
    return MY_EDID;
}


//----------------------------------------------------------------------------
// Serialization
//----------------------------------------------------------------------------

void ts::DVBServiceProminenceDescriptor::serializePayload(PSIBuffer& buf) const
{
    buf.pushWriteSequenceWithLeadingLength(8);  // will write SOGI_list_length here
    for (const auto& _sogi : SOGI_list) {
        buf.putBit(_sogi.SOGI_flag);            // SOGI_flag
        buf.putBit(!_sogi.regions.empty());     // target_region_flag
        buf.putBit(_sogi.service_id.has_value());     // service_flag
        buf.putReserved(1);                     // reserved_future_use
        buf.putBits(_sogi.SOGI_priority, 12);   // SOGI_priority
        if (_sogi.service_id.has_value()) {
            buf.putUInt16(_sogi.service_id.value());    // service_id
        }
        if (!_sogi.regions.empty()) {
            buf.pushWriteSequenceWithLeadingLength(8);  // will write target_region_loop_length here
            for (const auto& _region : _sogi.regions) {
                buf.putReserved(5);
                buf.putBit(_region.country_code.has_value());
                const uint8_t region_depth =
                    _region.primary_region_code.has_value() +
                    (_region.primary_region_code.has_value() && _region.secondary_region_code.has_value()) +
                    (_region.primary_region_code.has_value() && _region.secondary_region_code.has_value() && _region.tertiary_region_code.has_value());
                buf.putBits(region_depth, 2);
                if (_region.country_code.has_value()) {
                    buf.putLanguageCode(_region.country_code.value());
                }
                if (_region.primary_region_code.has_value()) {
                    buf.putUInt8(_region.primary_region_code.value());
                    if (_region.secondary_region_code.has_value()) {
                        buf.putUInt8(_region.secondary_region_code.value());
                        if (_region.tertiary_region_code.has_value()) {
                            buf.putUInt16(_region.tertiary_region_code.value());
                        }
                    }
                }
            }
            buf.popState(); // update target_region_loop_length
        }
    }
    buf.popState(); // update SOGI_list_length
    buf.putBytes(private_data);
}


//----------------------------------------------------------------------------
// Deserialization
//----------------------------------------------------------------------------

void ts::DVBServiceProminenceDescriptor::deserializePayload(PSIBuffer& buf)
{
    buf.pushReadSizeFromLength(8); // start read sequence
    while (buf.canRead()) {
        SOGI_type s;
        s.SOGI_flag = buf.getBool();
        const bool target_region_flag = buf.getBool();
        const bool service_flag = buf.getBool();
        buf.skipReservedBits(1);
        buf.getBits(s.SOGI_priority, 12);
        if (service_flag) {
            s.service_id = buf.getUInt16();
        }
        if (target_region_flag) {
            buf.pushReadSizeFromLength(8); // start read sequence
            while (buf.canRead()) {
                SOGI_region_type r;
                buf.skipReservedBits(5);
                const bool country_code_flag = buf.getBool();
                const uint8_t region_depth = buf.getBits<uint8_t>(2);
                if (country_code_flag) {
                    r.country_code = buf.getLanguageCode();
                }
                if (region_depth >= 1) {
                    r.primary_region_code = buf.getUInt8();
                    if (region_depth >= 2) {
                        r.secondary_region_code = buf.getUInt8();
                        if (region_depth == 3) {
                            r.tertiary_region_code = buf.getUInt16();
                        }
                    }
                }
                s.regions.push_back(r);
            }
            buf.popState(); // end read sequence
        }
        SOGI_list.push_back(s);
    }
    buf.popState(); // end read sequence
    private_data = buf.getBytes();
}


//----------------------------------------------------------------------------
// Static method to display a descriptor.
//----------------------------------------------------------------------------

void ts::DVBServiceProminenceDescriptor::DisplayDescriptor(TablesDisplay& disp, PSIBuffer& buf, const UString& margin, DID did, TID tid, PDS pds)
{
    if (buf.canReadBytes(1)) {
        buf.pushReadSizeFromLength(8); // start read sequence
        while (buf.canReadBytes(2)) {
            disp << margin << "SOGI flag: " << UString::TrueFalse(buf.getBool());
            const bool target_region_flag = buf.getBool();
            const bool service_flag = buf.getBool();
            buf.skipReservedBits(1);
            disp << ", priority: " << buf.getBits<uint16_t>(12);
            if (service_flag && buf.canReadBytes(2)) {
                disp << ", service id: " << buf.getUInt16();
            }
            disp << std::endl;
            if (target_region_flag) {
                buf.pushReadSizeFromLength(8); // start read sequence
                while (buf.canReadBytes(1)) {
                    buf.skipReservedBits(5);
                    const bool country_code_flag = buf.getBool();
                    const uint8_t region_depth = buf.getBits<uint8_t>(2);
                    bool drawn = false;
                    if (country_code_flag && buf.canReadBytes(3)) {
                        disp << margin << " Country: " << buf.getLanguageCode();
                        drawn = true;
                    }
                    if (region_depth >= 1 && buf.canReadBytes(1)) {
                        if (!drawn) {
                            disp << margin << " P";
                            drawn = true;
                        }
                        else {
                            disp << ", p";
                        }
                        disp << "rimary region: " << int(buf.getUInt8());
                        if (region_depth >= 2 && buf.canReadBytes(1)) {
<<<<<<< HEAD
                            disp << ", secondary region: " << int(buf.getUInt8());
                            if (region_depth >= 3 && buf.canReadBytes(2)) {
                                disp << ", tertiary region: " << buf.getUInt16();
=======
                            if (!drawn) {
                                disp << margin << " S";
                                drawn = true;
                            }
                            else {
                                disp << ", s";
                            }
                            disp << "econdary region: " << int(buf.getUInt8());
                            if (region_depth >= 3 && buf.canReadBytes(2)) {
                                if (!drawn) {
                                    disp << margin << " T";
                                    drawn = true;
                                }
                                else {
                                    disp << ", t";
                                }
                                disp << "ertiary region: " << buf.getUInt16();
>>>>>>> a3586bf8
                            }
                        }
                    }
                    if (drawn) {
                        disp << std::endl;
                    }
                }
                buf.popState(); // end read sequence
            }
        }
        buf.popState(); // end read sequence
        disp.displayPrivateData(u"private data", buf, NPOS, margin);
    }
}


//----------------------------------------------------------------------------
// XML serialization
//----------------------------------------------------------------------------

void ts::DVBServiceProminenceDescriptor::buildXML(DuckContext& duck, xml::Element* root) const
{
    for (const auto& _sogi : SOGI_list) {
        ts::xml::Element* s = root->addElement(u"sogi");
        s->setBoolAttribute(u"SOGI_flag", _sogi.SOGI_flag);
        s->setIntAttribute(u"SOGI_priority", _sogi.SOGI_priority);
        s->setOptionalIntAttribute(u"service_id", _sogi.service_id);
        for (const auto& _region : _sogi.regions) {
            ts::xml::Element* r = s->addElement(u"target_region");
            if (_region.country_code.has_value()) {
                r->setAttribute(u"country_code", _region.country_code.value());
            }
            r->setOptionalIntAttribute(u"primary_region_code", _region.primary_region_code);
            r->setOptionalIntAttribute(u"secondary_region_code", _region.secondary_region_code);
            r->setOptionalIntAttribute(u"tertiary_region_code", _region.tertiary_region_code);
        }
    }
    root->addHexaTextChild(u"private_data", private_data, true);
}


//----------------------------------------------------------------------------
// XML deserialization
//----------------------------------------------------------------------------

bool ts::DVBServiceProminenceDescriptor::analyzeXML(DuckContext& duck, const xml::Element* element)
{
    xml::ElementVector sogis;
    bool ok =
        element->getChildren(sogis, u"sogi") &&
        element->getHexaTextChild(private_data, u"private_data", false);

    for (auto sogi : sogis) {
        SOGI_type s;
        xml::ElementVector regions;
        ok = ok &&
             sogi->getBoolAttribute(s.SOGI_flag, u"SOGI_flag", true) &&
             sogi->getIntAttribute(s.SOGI_priority, u"SOGI_priority", true, 0, 0, 0xFFF) &&
             sogi->getOptionalIntAttribute(s.service_id, u"service_id", 0, 0xFFFF) &&
             sogi->getChildren(regions, u"target_region");

        for (auto rgn : regions) {
            SOGI_region_type r;
            ok = ok &&
                 rgn->getOptionalAttribute(r.country_code, u"country_code", 3, 3) &&
                 rgn->getOptionalIntAttribute(r.primary_region_code, u"primary_region_code", 0, 0xFF) &&
                 rgn->getOptionalIntAttribute(r.secondary_region_code, u"secondary_region_code", 0, 0xFF) &&
                 rgn->getOptionalIntAttribute(r.tertiary_region_code, u"tertiary_region_code", 0, 0xFFFF);
            if (ok && !r.country_code.has_value() && !r.primary_region_code.has_value()) {
                rgn->report().error(u"country_code and/or primary_region_code must be present in <%s>, line %d", rgn->name(), rgn->lineNumber());
                ok = false;
            }
            if (ok && !r.primary_region_code.has_value() && r.secondary_region_code.has_value()) {
                rgn->report().error(u"secondary_region_code cannot be used without primary_region_code in <%s>, line %d", rgn->name(), rgn->lineNumber());
                ok = false;
            }
            if (ok && !r.secondary_region_code.has_value() && r.tertiary_region_code.has_value()) {
                rgn->report().error(u"tertiary_region_code cannot be used without secondary_region_code in <%s>, line %d", rgn->name(), rgn->lineNumber());
                ok = false;
            }
            s.regions.push_back(r);
        }
        SOGI_list.push_back(s);
    }
    return ok;
}<|MERGE_RESOLUTION|>--- conflicted
+++ resolved
@@ -188,11 +188,6 @@
                         }
                         disp << "rimary region: " << int(buf.getUInt8());
                         if (region_depth >= 2 && buf.canReadBytes(1)) {
-<<<<<<< HEAD
-                            disp << ", secondary region: " << int(buf.getUInt8());
-                            if (region_depth >= 3 && buf.canReadBytes(2)) {
-                                disp << ", tertiary region: " << buf.getUInt16();
-=======
                             if (!drawn) {
                                 disp << margin << " S";
                                 drawn = true;
@@ -210,7 +205,6 @@
                                     disp << ", t";
                                 }
                                 disp << "ertiary region: " << buf.getUInt16();
->>>>>>> a3586bf8
                             }
                         }
                     }
