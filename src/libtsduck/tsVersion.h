--- conflicted
+++ resolved
@@ -44,8 +44,4 @@
 //!
 //! TSDuck commit number (automatically updated by Git hooks).
 //!
-<<<<<<< HEAD
-#define TS_COMMIT 2499
-=======
-#define TS_COMMIT 2497
->>>>>>> 02da4823
+#define TS_COMMIT 2500