//----------------------------------------------------------------------------
//
// TSDuck - The MPEG Transport Stream Toolkit
// Copyright (c) 2005-2023, Thierry Lelegard
// BSD-2-Clause license, see LICENSE.txt file or https://tsduck.io/license
//
//----------------------------------------------------------------------------
//!
//!  @file
//!  Version identification of TSDuck.
//!
//----------------------------------------------------------------------------

#pragma once
//!
//! TSDuck major version.
//!
#define TS_VERSION_MAJOR 3
//!
//! TSDuck minor version.
//!
#define TS_VERSION_MINOR 36
//!
//! TSDuck commit number (automatically updated by Git hooks).
//!
<<<<<<< HEAD
#define TS_COMMIT 3515
=======
#define TS_COMMIT 3513
>>>>>>> f2515cca
<|MERGE_RESOLUTION|>--- conflicted
+++ resolved
@@ -23,8 +23,4 @@
 //!
 //! TSDuck commit number (automatically updated by Git hooks).
 //!
-<<<<<<< HEAD
-#define TS_COMMIT 3515
-=======
-#define TS_COMMIT 3513
->>>>>>> f2515cca
+#define TS_COMMIT 3516