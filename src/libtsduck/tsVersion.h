//----------------------------------------------------------------------------
//
// TSDuck - The MPEG Transport Stream Toolkit
// Copyright (c) 2005-2021, Thierry Lelegard
// All rights reserved.
//
// Redistribution and use in source and binary forms, with or without
// modification, are permitted provided that the following conditions are met:
//
// 1. Redistributions of source code must retain the above copyright notice,
//    this list of conditions and the following disclaimer.
// 2. Redistributions in binary form must reproduce the above copyright
//    notice, this list of conditions and the following disclaimer in the
//    documentation and/or other materials provided with the distribution.
//
// THIS SOFTWARE IS PROVIDED BY THE COPYRIGHT HOLDERS AND CONTRIBUTORS "AS IS"
// AND ANY EXPRESS OR IMPLIED WARRANTIES, INCLUDING, BUT NOT LIMITED TO, THE
// IMPLIED WARRANTIES OF MERCHANTABILITY AND FITNESS FOR A PARTICULAR PURPOSE
// ARE DISCLAIMED. IN NO EVENT SHALL THE COPYRIGHT OWNER OR CONTRIBUTORS BE
// LIABLE FOR ANY DIRECT, INDIRECT, INCIDENTAL, SPECIAL, EXEMPLARY, OR
// CONSEQUENTIAL DAMAGES (INCLUDING, BUT NOT LIMITED TO, PROCUREMENT OF
// SUBSTITUTE GOODS OR SERVICES; LOSS OF USE, DATA, OR PROFITS; OR BUSINESS
// INTERRUPTION) HOWEVER CAUSED AND ON ANY THEORY OF LIABILITY, WHETHER IN
// CONTRACT, STRICT LIABILITY, OR TORT (INCLUDING NEGLIGENCE OR OTHERWISE)
// ARISING IN ANY WAY OUT OF THE USE OF THIS SOFTWARE, EVEN IF ADVISED OF
// THE POSSIBILITY OF SUCH DAMAGE.
//
//----------------------------------------------------------------------------
//!
//!  @file
//!  Version identification of TSDuck.
//!
//----------------------------------------------------------------------------

#pragma once
//!
//! TSDuck major version.
//!
#define TS_VERSION_MAJOR 3
//!
//! TSDuck minor version.
//!
#define TS_VERSION_MINOR 28
//!
//! TSDuck commit number (automatically updated by Git hooks).
//!
<<<<<<< HEAD
#define TS_COMMIT 2523
=======
#define TS_COMMIT 2527
>>>>>>> d5c61b89
<|MERGE_RESOLUTION|>--- conflicted
+++ resolved
@@ -44,8 +44,4 @@
 //!
 //! TSDuck commit number (automatically updated by Git hooks).
 //!
-<<<<<<< HEAD
-#define TS_COMMIT 2523
-=======
-#define TS_COMMIT 2527
->>>>>>> d5c61b89
+#define TS_COMMIT 2528