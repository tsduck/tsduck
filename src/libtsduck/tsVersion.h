--- conflicted
+++ resolved
@@ -44,8 +44,4 @@
 //!
 //! TSDuck commit number (automatically updated by Git hooks).
 //!
-<<<<<<< HEAD
-#define TS_COMMIT 1620
-=======
-#define TS_COMMIT 1622
->>>>>>> e5f13ea0
+#define TS_COMMIT 1623